// Copyright 2021-2023 Nokia
// Licensed under the BSD 3-Clause License.
// SPDX-License-Identifier: BSD-3-Clause

/* There are numerous Lambda context functions to query request data and set response.
 * It would be easy to expose http.ResponseWriter and *http.Request.
 * Here, instead, separate functions are defined. That might help if a serverless environment is to be supported later.
 */

package restful

import (
	"context"
	"net/http"
	"net/url"

	"github.com/gorilla/mux"
	"github.com/nokia/restful/trace/tracedata"
	"github.com/nokia/restful/trace/tracer"
)

type ctxKey string

const ctxName = ctxKey("restfulRequestData")

// Lambda is lambda class.
// Usually it is available via lambda function context and provides data for header manipulation.
// Often accessed as restful.L(ctx).
type Lambda struct {
	r      *http.Request
	w      http.ResponseWriter
	status int
<<<<<<< HEAD
=======
	trace  tracedata.TraceData
>>>>>>> 89102793
	vars   map[string]string
}

func newLambda(w http.ResponseWriter, r *http.Request, vars map[string]string) *Lambda {
<<<<<<< HEAD
	return &Lambda{w: w, r: r, vars: vars}
=======
	return &Lambda{w: w, r: r, trace: tracer.NewFromHeader(r), vars: vars}
>>>>>>> 89102793
}

// NewRequestCtx adds request related data to r.Context().
// You may use this at traditional http handler functions, and that is what happens at Lambda functions automatically.
// Returns new derived context. That can be used at client functions, silently propagating tracing headers.
//
// E.g. ctx := NewRequestCtx(w, r)
func NewRequestCtx(w http.ResponseWriter, r *http.Request) context.Context {
	return context.WithValue(r.Context(), ctxName, newLambda(w, r, mux.Vars(r)))
}

// L returns lambda-related data from context.
func L(ctx context.Context) *Lambda {
	v := ctx.Value(ctxName)
	if v == nil {
		return nil
	}
	if l, ok := v.(*Lambda); ok {
		return l
	}
	return nil
}

// RequestURL returns URL of received HTTP request.
func (l *Lambda) RequestURL() *url.URL {
	return l.r.URL
}

// RequestVars returns all the named path or query parameters of received HTTP request.
func (l *Lambda) RequestVars() map[string]string {
	if l.vars == nil {
		l.vars = make(map[string]string)
	}
	return l.vars
}

// RequestQueryStringParameter returns value of given path parameter of received HTTP request.
func (l *Lambda) RequestQueryStringParameter(parameter string) string {
	return l.r.URL.Query().Get(parameter)
}

// RequestMethod returns request method
func (l *Lambda) RequestMethod() string {
	return l.r.Method
}

// RequestHeader returns the header map of received HTTP request.
func (l *Lambda) RequestHeader() http.Header {
	return l.r.Header
}

// RequestHeaderGet returns value of header in received HTTP request.
func (l *Lambda) RequestHeaderGet(header string) string {
	return l.r.Header.Get(header)
}

// RequestHeaderValues returns all the values of header in received HTTP request.
func (l *Lambda) RequestHeaderValues(header string) []string {
	return l.r.Header.Values(header)
}

// RequestBasicAuth returns the username and password provided in the request's Authorization header.
// Returned flag ok indicates if the header is received fine.
// That way one can tell if the header was received with empty strings or not.
func (l *Lambda) RequestBasicAuth() (username, password string, ok bool) {
	return l.r.BasicAuth()
}

// ResponseStatus sets HTTP status code to be sent.
// Use that if you want to set positive (non-error) status code.
//
//	restful.L(ctx).ResponseStatus(http.StatusAccepted)
//
// Has no effect if lambda returns a non-nil error. In such case status is taken from the error (see restful.NewError), or 500 is returned.
func (l *Lambda) ResponseStatus(status int) {
	l.status = status
}

// ResponseHeaderSet sets an HTTP header to the response to be sent.
func (l *Lambda) ResponseHeaderSet(header, value string) {
	l.w.Header().Set(header, value)
}

// ResponseHeaderAdd adds an HTTP header to the response to be sent.
func (l *Lambda) ResponseHeaderAdd(header, value string) {
	l.w.Header().Add(header, value)
}

// ResponseHeaderAddAs adds an HTTP header to the response to be sent.
// Header is set as provided, not changed to canonical form.
// As long as there is no specific reason, use ResponseHeaderAdd instead.
func (l *Lambda) ResponseHeaderAddAs(header, value string) {
	h := l.w.Header()
	h[header] = append(h[header], value)
}

// TraceID returns trace ID of Lambda context.
// That trace ID is either received in request or generated when Lambda context is created.
func (l *Lambda) TraceID() string {
	return l.trace.TraceID()
}<|MERGE_RESOLUTION|>--- conflicted
+++ resolved
@@ -12,38 +12,9 @@
 import (
 	"context"
 	"net/http"
-	"net/url"
 
-	"github.com/gorilla/mux"
-	"github.com/nokia/restful/trace/tracedata"
-	"github.com/nokia/restful/trace/tracer"
+	"github.com/nokia/restful/lambda"
 )
-
-type ctxKey string
-
-const ctxName = ctxKey("restfulRequestData")
-
-// Lambda is lambda class.
-// Usually it is available via lambda function context and provides data for header manipulation.
-// Often accessed as restful.L(ctx).
-type Lambda struct {
-	r      *http.Request
-	w      http.ResponseWriter
-	status int
-<<<<<<< HEAD
-=======
-	trace  tracedata.TraceData
->>>>>>> 89102793
-	vars   map[string]string
-}
-
-func newLambda(w http.ResponseWriter, r *http.Request, vars map[string]string) *Lambda {
-<<<<<<< HEAD
-	return &Lambda{w: w, r: r, vars: vars}
-=======
-	return &Lambda{w: w, r: r, trace: tracer.NewFromHeader(r), vars: vars}
->>>>>>> 89102793
-}
 
 // NewRequestCtx adds request related data to r.Context().
 // You may use this at traditional http handler functions, and that is what happens at Lambda functions automatically.
@@ -51,96 +22,10 @@
 //
 // E.g. ctx := NewRequestCtx(w, r)
 func NewRequestCtx(w http.ResponseWriter, r *http.Request) context.Context {
-	return context.WithValue(r.Context(), ctxName, newLambda(w, r, mux.Vars(r)))
+	return lambda.NewRequestCtx(w, r)
 }
 
 // L returns lambda-related data from context.
-func L(ctx context.Context) *Lambda {
-	v := ctx.Value(ctxName)
-	if v == nil {
-		return nil
-	}
-	if l, ok := v.(*Lambda); ok {
-		return l
-	}
-	return nil
-}
-
-// RequestURL returns URL of received HTTP request.
-func (l *Lambda) RequestURL() *url.URL {
-	return l.r.URL
-}
-
-// RequestVars returns all the named path or query parameters of received HTTP request.
-func (l *Lambda) RequestVars() map[string]string {
-	if l.vars == nil {
-		l.vars = make(map[string]string)
-	}
-	return l.vars
-}
-
-// RequestQueryStringParameter returns value of given path parameter of received HTTP request.
-func (l *Lambda) RequestQueryStringParameter(parameter string) string {
-	return l.r.URL.Query().Get(parameter)
-}
-
-// RequestMethod returns request method
-func (l *Lambda) RequestMethod() string {
-	return l.r.Method
-}
-
-// RequestHeader returns the header map of received HTTP request.
-func (l *Lambda) RequestHeader() http.Header {
-	return l.r.Header
-}
-
-// RequestHeaderGet returns value of header in received HTTP request.
-func (l *Lambda) RequestHeaderGet(header string) string {
-	return l.r.Header.Get(header)
-}
-
-// RequestHeaderValues returns all the values of header in received HTTP request.
-func (l *Lambda) RequestHeaderValues(header string) []string {
-	return l.r.Header.Values(header)
-}
-
-// RequestBasicAuth returns the username and password provided in the request's Authorization header.
-// Returned flag ok indicates if the header is received fine.
-// That way one can tell if the header was received with empty strings or not.
-func (l *Lambda) RequestBasicAuth() (username, password string, ok bool) {
-	return l.r.BasicAuth()
-}
-
-// ResponseStatus sets HTTP status code to be sent.
-// Use that if you want to set positive (non-error) status code.
-//
-//	restful.L(ctx).ResponseStatus(http.StatusAccepted)
-//
-// Has no effect if lambda returns a non-nil error. In such case status is taken from the error (see restful.NewError), or 500 is returned.
-func (l *Lambda) ResponseStatus(status int) {
-	l.status = status
-}
-
-// ResponseHeaderSet sets an HTTP header to the response to be sent.
-func (l *Lambda) ResponseHeaderSet(header, value string) {
-	l.w.Header().Set(header, value)
-}
-
-// ResponseHeaderAdd adds an HTTP header to the response to be sent.
-func (l *Lambda) ResponseHeaderAdd(header, value string) {
-	l.w.Header().Add(header, value)
-}
-
-// ResponseHeaderAddAs adds an HTTP header to the response to be sent.
-// Header is set as provided, not changed to canonical form.
-// As long as there is no specific reason, use ResponseHeaderAdd instead.
-func (l *Lambda) ResponseHeaderAddAs(header, value string) {
-	h := l.w.Header()
-	h[header] = append(h[header], value)
-}
-
-// TraceID returns trace ID of Lambda context.
-// That trace ID is either received in request or generated when Lambda context is created.
-func (l *Lambda) TraceID() string {
-	return l.trace.TraceID()
+func L(ctx context.Context) *lambda.Lambda {
+	return lambda.L(ctx)
 }