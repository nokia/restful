// Copyright 2021-2023 Nokia
// Licensed under the BSD 3-Clause License.
// SPDX-License-Identifier: BSD-3-Clause

package restful

import (
	"context"
	"net/http"
	"net/http/httptest"
	"strings"
	"testing"
	"time"

	"github.com/stretchr/testify/assert"
	"go.opentelemetry.io/otel/trace"
)

<<<<<<< HEAD
func TestClient(t *testing.T) {
	assert := assert.New(t)
	srv := httptest.NewServer(http.HandlerFunc(func(w http.ResponseWriter, r *http.Request) {
		assert.NotEmpty(r.Header.Get("X-B3-Traceid"))
		assert.NotEmpty(r.Header.Get("X-B3-Spanid"))
		assert.NotEmpty(r.Header.Get("X-B3-Sampled"))
		assert.NotEmpty(r.Header.Get("B3"))
		assert.NotEmpty(r.Header.Get("Traceparent"))
		w.WriteHeader(http.StatusNoContent)
	}))
	defer srv.Close()

	client := NewClient().Root(srv.URL)
	client.Get(context.Background(), "", nil)
}

func Test_Trace_ClientGenerates(t *testing.T) {
	assert := assert.New(t)

	r := NewRouter()
	r.HandleFunc("/DoesNotHaveTraceID", func(ctx context.Context) {
		spanCtx := trace.SpanContextFromContext(ctx)
		assert.True(spanCtx.HasSpanID())
		assert.True(spanCtx.HasTraceID())
	})
}

func Test_Trace_Propagate(t *testing.T) {
	assert := assert.New(t)

	r := NewRouter()
	r.HandleFunc("/HasTraceID", func(ctx context.Context) {
		_ = Get(ctx, "http://127.0.0.1:56789/HasTraceIDPropagated", nil)
	})
	r.HandleFunc("/HasTraceIDPropagated", func(ctx context.Context) {
		spanCtx := trace.SpanContextFromContext(ctx)
		assert.True(spanCtx.HasSpanID())
		assert.Equal("1234567890abcdef1234567890abcdef", spanCtx.TraceID().String())
		assert.True(spanCtx.IsSampled())
		assert.True(spanCtx.TraceFlags().IsSampled())

		b3 := strings.Split(L(ctx).RequestHeaderGet("B3"), "-")
		assert.Contains(b3[2], "d")
	})
	s := NewServer().Addr(":56789").Handler(r)
	go s.ListenAndServe()
	time.Sleep(time.Second)

	{ // B3, restful client
		req, _ := http.NewRequest(http.MethodGet, "http://127.0.0.1:56789/HasTraceID", nil)
		req.Header.Set("B3", "1234567890abcdef1234567890abcdef-1234567890abcdef-d-fedcba0987654321")
		NewClient().Do(context.Background(), req)
	}

	{ // X-B3, http client
		req, _ := http.NewRequest(http.MethodGet, "http://127.0.0.1:56789/HasTraceID", nil)
		req.Header.Set("X-B3-TraceId", "1234567890abcdef1234567890abcdef")
		req.Header.Set("X-B3-SpanId", "1234567890abcdef")
		req.Header.Set("X-B3-ParentId", "fedcba0987654321")
		req.Header.Set("X-B3-Flags", "1")
		http.DefaultClient.Do(req)
	}
=======
func TestTracePropagation(t *testing.T) {
	assert := assert.New(t)

	// Server
	srvURL := ""
	traceID := ""
	prevSpanID := ""
	parents := make(map[string]bool)
	depth := 0
	const maxDepth = 5
	srv := httptest.NewServer(Logger(http.HandlerFunc(func(w http.ResponseWriter, r *http.Request) {
		ctx := NewRequestCtx(w, r)
		t := newTraceFromCtx(ctx)
		assert.True(t.IsReceived())
		if depth == 0 {
			traceID = t.TraceID()
			prevSpanID = t.SpanID()
			parents[t.String()] = true
		} else {
			assert.Equal(traceID, t.TraceID())
			assert.Equal(traceID, L(ctx).TraceID())
			assert.NotContains(parents, t.String())
			assert.NotEqual(prevSpanID, t.SpanID())
			prevSpanID = t.SpanID()
		}
		if depth < maxDepth {
			depth++
			err := Get(ctx, srvURL, nil)
			assert.NoError(err)
		}
		SendEmptyResponse(w, 200)
	})))
	defer srv.Close()
	srvURL = srv.URL

	assert.NoError(Get(context.Background(), srv.URL, nil))
>>>>>>> 89102793
}<|MERGE_RESOLUTION|>--- conflicted
+++ resolved
@@ -8,15 +8,16 @@
 	"context"
 	"net/http"
 	"net/http/httptest"
+	"strconv"
 	"strings"
 	"testing"
 	"time"
 
+	"github.com/sirupsen/logrus"
 	"github.com/stretchr/testify/assert"
 	"go.opentelemetry.io/otel/trace"
 )
 
-<<<<<<< HEAD
 func TestClient(t *testing.T) {
 	assert := assert.New(t)
 	srv := httptest.NewServer(http.HandlerFunc(func(w http.ResponseWriter, r *http.Request) {
@@ -29,8 +30,52 @@
 	}))
 	defer srv.Close()
 
+	SetOTel(true, nil)
 	client := NewClient().Root(srv.URL)
 	client.Get(context.Background(), "", nil)
+}
+
+func TestTracePropagation(t *testing.T) {
+	assert := assert.New(t)
+	logrus.SetLevel(logrus.DebugLevel)
+
+	// Server
+	srvURL := ""
+	traceID := ""
+	prevSpanID := ""
+	parents := make(map[string]bool)
+	depth := 0
+	const maxDepth = 5
+	srv := httptest.NewServer(Logger(http.HandlerFunc(func(w http.ResponseWriter, r *http.Request) {
+		ctx := NewRequestCtx(w, r)
+		t := L(ctx).Trace
+		assert.True(t.IsReceived())
+		if depth == 0 {
+			traceID = t.TraceID()
+			prevSpanID = t.SpanID()
+			parents[t.TraceID()+"-"+t.SpanID()] = true
+		} else {
+			assert.Equal(traceID, t.TraceID())
+			assert.Equal(traceID, L(ctx).TraceID())
+			assert.NotContains(parents, t.TraceID()+"-"+t.SpanID())
+			assert.NotEqual(prevSpanID, t.SpanID())
+			prevSpanID = t.SpanID()
+		}
+		if depth < maxDepth {
+			depth++
+			err := NewClient().Get(ctx, srvURL+"/"+strconv.FormatInt(int64(depth), 10), nil)
+			assert.NoError(err)
+		}
+		SendEmptyResponse(w, 200)
+	})))
+	defer srv.Close()
+	srvURL = srv.URL
+	SetOTel(false, nil)
+	assert.NoError(Get(context.Background(), srv.URL, nil))
+
+	SetOTel(true, nil)
+	depth = 0
+	assert.NoError(Get(context.Background(), srv.URL, nil))
 }
 
 func Test_Trace_ClientGenerates(t *testing.T) {
@@ -47,6 +92,7 @@
 func Test_Trace_Propagate(t *testing.T) {
 	assert := assert.New(t)
 
+	SetOTel(true, nil)
 	r := NewRouter()
 	r.HandleFunc("/HasTraceID", func(ctx context.Context) {
 		_ = Get(ctx, "http://127.0.0.1:56789/HasTraceIDPropagated", nil)
@@ -68,7 +114,7 @@
 	{ // B3, restful client
 		req, _ := http.NewRequest(http.MethodGet, "http://127.0.0.1:56789/HasTraceID", nil)
 		req.Header.Set("B3", "1234567890abcdef1234567890abcdef-1234567890abcdef-d-fedcba0987654321")
-		NewClient().Do(context.Background(), req)
+		NewClient().Do(req)
 	}
 
 	{ // X-B3, http client
@@ -79,42 +125,4 @@
 		req.Header.Set("X-B3-Flags", "1")
 		http.DefaultClient.Do(req)
 	}
-=======
-func TestTracePropagation(t *testing.T) {
-	assert := assert.New(t)
-
-	// Server
-	srvURL := ""
-	traceID := ""
-	prevSpanID := ""
-	parents := make(map[string]bool)
-	depth := 0
-	const maxDepth = 5
-	srv := httptest.NewServer(Logger(http.HandlerFunc(func(w http.ResponseWriter, r *http.Request) {
-		ctx := NewRequestCtx(w, r)
-		t := newTraceFromCtx(ctx)
-		assert.True(t.IsReceived())
-		if depth == 0 {
-			traceID = t.TraceID()
-			prevSpanID = t.SpanID()
-			parents[t.String()] = true
-		} else {
-			assert.Equal(traceID, t.TraceID())
-			assert.Equal(traceID, L(ctx).TraceID())
-			assert.NotContains(parents, t.String())
-			assert.NotEqual(prevSpanID, t.SpanID())
-			prevSpanID = t.SpanID()
-		}
-		if depth < maxDepth {
-			depth++
-			err := Get(ctx, srvURL, nil)
-			assert.NoError(err)
-		}
-		SendEmptyResponse(w, 200)
-	})))
-	defer srv.Close()
-	srvURL = srv.URL
-
-	assert.NoError(Get(context.Background(), srv.URL, nil))
->>>>>>> 89102793
 }